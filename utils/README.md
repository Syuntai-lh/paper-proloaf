# plf-util
This package supports building, logging and managing machine learning models, and is designed for timeseries problems using [Pytorch](https://pytorch.org/).

- The datatuner supports managing and scaling of any input for machine learning.
- plf-util comes with functions to define and apply scores for the training of neural networks (Seq-2-Seq RNN) which shall predict the near-time future. In this context probabilistic metrics are collected, both to be used in training and ex-post testing.
- With config-util we've created a support to design and modify the RNN via config files only.  

## License
<<<<<<< HEAD
This project is licensed under the GNU General Public License v3.0.
=======
This project is licensed to the [Apache Software Foundation (ASF)](http://www.apache.org/licenses/LICENSE-2.0).
>>>>>>> 40a78612
<|MERGE_RESOLUTION|>--- conflicted
+++ resolved
@@ -6,8 +6,4 @@
 - With config-util we've created a support to design and modify the RNN via config files only.  
 
 ## License
-<<<<<<< HEAD
-This project is licensed under the GNU General Public License v3.0.
-=======
-This project is licensed to the [Apache Software Foundation (ASF)](http://www.apache.org/licenses/LICENSE-2.0).
->>>>>>> 40a78612
+This project is licensed to the [Apache Software Foundation (ASF)](http://www.apache.org/licenses/LICENSE-2.0).