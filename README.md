# ProLoaF: A Probabilistic Load Forecasting System

[![Python](https://img.shields.io/badge/python-3.6%20%7C%203.7%20%7C%203.8-blue)](https://www.python.org)

[**Website**](https://git.rwth-aachen.de/acs/public/automation/plf/plf-training)
| [**Docs**](https://acs.pages.rwth-aachen.de/public/automation/plf/plf-docs/)
| [**Install Guide**](https://acs.pages.rwth-aachen.de/public/automation/plf/plf-docs/docs/getting-started/)
| [**Tutorial**](https://acs.pages.rwth-aachen.de/public/automation/plf/plf-docs/docs/tutorials/)

ProLoaF is a probabilistic load forecasting system in the context of the H2020 EU CoordiNet project.




## Key Capabilities

ProLoaF comes with the following scripts

- [fc_prep.py](https://acs.pages.rwth-aachen.de/public/automation/plf/plf-docs/docs/files-and-scripts/fc_prep/): Preprocess your input data for use with ProLoaF.

- [fc_train.py](https://acs.pages.rwth-aachen.de/public/automation/plf/plf-docs/docs/files-and-scripts/fc_train/): Train an RNN model for load forecasting based on provided data.

- [fc_evaluate.py](https://acs.pages.rwth-aachen.de/public/automation/plf/plf-docs/docs/files-and-scripts/fc_evaluate/): Evaluate a previously trained model.

  


## Example Workflow

* Add the data a model should be trained on to the data/ folder

* Preprocess the data using [fc_prep.py](https://acs.pages.rwth-aachen.de/public/automation/plf/plf-docs/docs/files-and-scripts/fc_prep/) or custom scripts if needed.

* Specify all required and desired settings and values in [config.json](https://acs.pages.rwth-aachen.de/public/automation/plf/plf-docs/docs/files-and-scripts/config/) in the targets/ folder

* Train a model using `python3 ./source/fc_train.py -s <path_to_config_in_targets_folder>`

* Evaluate the model using fc_evaluate.py in the same fashion.

  


## Tensorboard utilization

This project uses Tensorboard to display in-depth information about each train run. Information about the run itself like training time and validation
loss are visible in the `Scalars` tab. The `HParams` tab allows sorting of runs by hyper parameters as well as parallel and scatter plots. To define which
data should be logged, a `log.json` of following structure is used in the targets/ folder of each station:

```
{
  "features": [
    {
      "name": "time_stamp"
    },
    {
      "name": "train_loss"
    },
    {
      "name": "val_loss"
    },
    {
      "name": "total_time"
    }
  ]
}
```



## Submodules

This Repository contains the following submodules:
* [plf_util](https://git.rwth-aachen.de/acs/public/automation/plf/plf-util): A Utilities-Package for ProLoaF.

* [plf_data](https://git.rwth-aachen.de/acs/public/automation/plf/plf-data): Example gefcom2017 data for testing purposes.

  

## Installation

First, clone this Repository and initialize the submodules:
```bash
git clone --recurse-submodule https://git.rwth-aachen.de/acs/public/automation/plf/plf-training.git
```
To install all required packages first run:
```bash
pip install -r requirements.txt
```

On low RAM machines the option
```bash
pip install -r requirements.txt --no-cache-dir
```
might be necessary.

ProLoaF supports Python 3.6 and higher. For further information see [Getting Started](https://acs.pages.rwth-aachen.de/public/automation/plf/plf-docs/docs/getting-started/)

## Related Publications
G. Gürses-Tran, H. Flamme, and A. Monti, "Probabilistic Load Forecasting for Day-Ahead Congestion Mitigation," The 16th International Conference on Probabilistic Methods Applied to Power Systems, PMAPS 2020, 2020-08-18 - 2020-08-21, Liège, Belgium, ISBN 978-1-7281-2822-1, [Access Online](http://aimontefiore.org/PMAPS2020/openconf/modules/request.php?module=oc_proceedings&action=view.php&id=92&type=3&a=Accept)



<<<<<<< HEAD
## License
This project is licensed under the GNU General Public License v3.0.
=======


## License
>>>>>>> 6985112f
<|MERGE_RESOLUTION|>--- conflicted
+++ resolved
@@ -100,11 +100,7 @@
 
 
 
-<<<<<<< HEAD
-## License
-This project is licensed under the GNU General Public License v3.0.
-=======
 
 
 ## License
->>>>>>> 6985112f
+This project is licensed under the GNU General Public License v3.0.