--- conflicted
+++ resolved
@@ -10,21 +10,13 @@
 ProLoaF is a probabilistic load forecasting system in the context of the H2020 EU CoordiNet project.
 
 
-<<<<<<< HEAD
-=======
 
 
->>>>>>> b11c734a
 ## Key Capabilities
 
 ProLoaF comes with the following scripts
 
 - [fc_prep.py](https://acs.pages.rwth-aachen.de/public/automation/plf/plf-docs/docs/files-and-scripts/fc_prep/): Preprocess your input data for use with ProLoaF.
-<<<<<<< HEAD
-- [fc_train.py](https://acs.pages.rwth-aachen.de/public/automation/plf/plf-docs/docs/files-and-scripts/fc_train/): Train an RNN model for load forecasting based on provided data.
-- [fc_evaluate.py](https://acs.pages.rwth-aachen.de/public/automation/plf/plf-docs/docs/files-and-scripts/fc_evaluate/): Evaluate a previously trained model.
-
-=======
 
 - [fc_train.py](https://acs.pages.rwth-aachen.de/public/automation/plf/plf-docs/docs/files-and-scripts/fc_train/): Train an RNN model for load forecasting based on provided data.
 
@@ -32,18 +24,10 @@
 
   
 
->>>>>>> b11c734a
 
 ## Example Workflow
 
 * Add the data a model should be trained on to the data/ folder
-<<<<<<< HEAD
-* Preprocess the data using [fc_prep.py](https://acs.pages.rwth-aachen.de/public/automation/plf/plf-docs/docs/files-and-scripts/fc_prep/) or custom scripts if needed.
-* Specify all required and desired settings and values in [config.json](https://acs.pages.rwth-aachen.de/public/automation/plf/plf-docs/docs/files-and-scripts/config/) in the targets/ folder
-* Train a model using `python3 ./source/fc_train.py -s <path_to_config_in_targets_folder>`
-* Evaluate the model using fc_evaluate.py in the same fashion.
-
-=======
 
 * Preprocess the data using [fc_prep.py](https://acs.pages.rwth-aachen.de/public/automation/plf/plf-docs/docs/files-and-scripts/fc_prep/) or custom scripts if needed.
 
@@ -83,21 +67,15 @@
 
 
 
->>>>>>> b11c734a
 ## Submodules
 
 This Repository contains the following submodules:
 * [plf_util](https://git.rwth-aachen.de/acs/public/automation/plf/plf-util): A Utilities-Package for ProLoaF.
-<<<<<<< HEAD
-* [plf_data](https://git.rwth-aachen.de/acs/public/automation/plf/plf-data): Example gefcom2017 data for testing purposes.
-
-=======
 
 * [plf_data](https://git.rwth-aachen.de/acs/public/automation/plf/plf-data): Example gefcom2017 data for testing purposes.
 
   
 
->>>>>>> b11c734a
 ## Installation
 
 First, clone this Repository and initialize the submodules:
@@ -120,13 +98,9 @@
 ## Related Publications
 G. Gürses-Tran, H. Flamme, and A. Monti, "Probabilistic Load Forecasting for Day-Ahead Congestion Mitigation," The 16th International Conference on Probabilistic Methods Applied to Power Systems, PMAPS 2020, 2020-08-18 - 2020-08-21, Liège, Belgium, ISBN 978-1-7281-2822-1, [Access Online](http://aimontefiore.org/PMAPS2020/openconf/modules/request.php?module=oc_proceedings&action=view.php&id=92&type=3&a=Accept)
 
-<<<<<<< HEAD
-## License
-=======
 
 
 
 
 ## License
-This project is licensed under the GNU General Public License v3.0.
->>>>>>> b11c734a
+This project is licensed under the GNU General Public License v3.0.